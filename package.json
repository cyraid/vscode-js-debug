--- conflicted
+++ resolved
@@ -247,1255 +247,6 @@
       {
         "language": "html"
       }
-<<<<<<< HEAD
-    ],
-    "debuggers": [
-      {
-        "type": "NAMESPACE(extensionHost)",
-        "label": "VS Code Extension Development",
-        "program": "./out/src/nodeDebug.js",
-        "runtime": "node",
-        "configurationSnippets": [
-          {
-            "label": "%extensionHost.snippet.launch.label%",
-            "description": "%extensionHost.snippet.launch.description%",
-            "body": {
-              "type": "extensionHost",
-              "request": "launch",
-              "name": "%extensionHost.launch.config.name%",
-              "runtimeExecutable": "^\"\\${execPath}\"",
-              "args": [
-                "^\"--extensionDevelopmentPath=\\${workspaceFolder}\""
-              ],
-              "outFiles": [
-                "^\"\\${workspaceFolder}/out/**/*.js\""
-              ],
-              "preLaunchTask": "npm"
-            }
-          }
-        ],
-        "configurationAttributes": {
-          "launch": {
-            "required": [
-              "args"
-            ],
-            "properties": {
-              "stopOnEntry": {
-                "type": "boolean",
-                "description": "%extensionHost.launch.stopOnEntry.description%",
-                "default": true
-              },
-              "args": {
-                "type": "array",
-                "description": "%node.launch.args.description%",
-                "items": {
-                  "type": "string"
-                },
-                "default": [
-                  "--extensionDevelopmentPath=${workspaceFolder}"
-                ]
-              },
-              "runtimeExecutable": {
-                "type": [
-                  "string",
-                  "null"
-                ],
-                "markdownDescription": "%extensionHost.launch.runtimeExecutable.description%",
-                "default": "${execPath}"
-              },
-              "env": {
-                "type": "object",
-                "additionalProperties": {
-                  "type": [
-                    "string",
-                    "null"
-                  ]
-                },
-                "markdownDescription": "%extensionHost.launch.env.description%",
-                "default": {}
-              },
-              "envFile": {
-                "type": "string",
-                "description": "%node.launch.envFile.description%",
-                "default": "${workspaceFolder}/.env"
-              },
-              "sourceMaps": {
-                "type": "boolean",
-                "description": "%node.sourceMaps.description%",
-                "default": true
-              },
-              "outFiles": {
-                "type": "array",
-                "markdownDescription": "%outFiles.description%",
-                "items": {
-                  "type": "string"
-                },
-                "default": [
-                  "${workspaceFolder}/out/**/*.js"
-                ]
-              },
-              "smartStep": {
-                "type": "boolean",
-                "description": "%smartStep.description%",
-                "default": true
-              },
-              "skipFiles": {
-                "type": "array",
-                "markdownDescription": "%skipFiles.description%",
-                "items": {
-                  "type": "string"
-                },
-                "default": []
-              },
-              "showAsyncStacks": {
-                "type": "boolean",
-                "description": "%node.showAsyncStacks.description%",
-                "default": true
-              },
-              "sourceMapPathOverrides": {
-                "type": "object",
-                "description": "%node.sourceMapPathOverrides.description%",
-                "default": {
-                  "webpack:///./~/*": "${workspaceRoot}/node_modules/*",
-                  "webpack:///./*": "${workspaceRoot}/*",
-                  "webpack:///*": "*"
-                }
-              },
-              "disableOptimisticBPs": {
-                "type": "boolean",
-                "description": "%node.disableOptimisticBPs.description%",
-                "default": true
-              },
-              "trace": {
-                "description": "%trace.description%",
-                "default": true,
-                "oneOf": [
-                  {
-                    "type": "boolean",
-                    "description": "%trace.boolean.description%"
-                  },
-                  {
-                    "type": "object",
-                    "additionalProperties": false,
-                    "properties": {
-                      "console": {
-                        "type": "boolean",
-                        "description": "%trace.console.description%"
-                      },
-                      "level": {
-                        "enum": [
-                          "fatal",
-                          "error",
-                          "warn",
-                          "info",
-                          "verbose"
-                        ],
-                        "description": "%trace.level.description%"
-                      },
-                      "logFile": {
-                        "type": [
-                          "string",
-                          "null"
-                        ],
-                        "description": "%trace.logFile.description%"
-                      },
-                      "tags": {
-                        "type": "array",
-                        "description": "%trace.tags.description%",
-                        "items": {
-                          "enum": [
-                            "cdp",
-                            "dap",
-                            "runtime"
-                          ]
-                        }
-                      }
-                    }
-                  }
-                ]
-              }
-            }
-          }
-        }
-      },
-      {
-        "type": "NAMESPACE(node)",
-        "label": "%node.label%",
-        "variables": {
-          "PickProcess": "onCommand:extension.NAMESPACE(node-debug).pickNodeProcess"
-        },
-        "configurationSnippets": [
-          {
-            "label": "%node.snippet.launch.label%",
-            "description": "%node.snippet.launch.description%",
-            "body": {
-              "type": "NAMESPACE(node)",
-              "request": "launch",
-              "name": "${2:Launch Program}",
-              "program": "^\"\\${workspaceFolder}/${1:app.js}\"",
-              "skipFiles": [
-                "<node_internals>/**"
-              ]
-            }
-          },
-          {
-            "label": "%node.snippet.npm.label%",
-            "markdownDescription": "%node.snippet.npm.description%",
-            "body": {
-              "type": "NAMESPACE(node)",
-              "request": "launch",
-              "name": "${1:Launch via NPM}",
-              "runtimeExecutable": "npm",
-              "runtimeArgs": [
-                "run-script",
-                "debug"
-              ],
-              "port": 9229,
-              "skipFiles": [
-                "<node_internals>/**"
-              ]
-            }
-          },
-          {
-            "label": "%node.snippet.attach.label%",
-            "description": "%node.snippet.attach.description%",
-            "body": {
-              "type": "NAMESPACE(node)",
-              "request": "attach",
-              "name": "${1:Attach}",
-              "port": 9229,
-              "skipFiles": [
-                "<node_internals>/**"
-              ]
-            }
-          },
-          {
-            "label": "%node.snippet.remoteattach.label%",
-            "description": "%node.snippet.remoteattach.description%",
-            "body": {
-              "type": "NAMESPACE(node)",
-              "request": "attach",
-              "name": "${1:Attach to Remote}",
-              "address": "${2:TCP/IP address of process to be debugged}",
-              "port": 9229,
-              "localRoot": "^\"\\${workspaceFolder}\"",
-              "remoteRoot": "${3:Absolute path to the remote directory containing the program}",
-              "skipFiles": [
-                "<node_internals>/**"
-              ]
-            }
-          },
-          {
-            "label": "%node.snippet.attachProcess.label%",
-            "description": "%node.snippet.attachProcess.description%",
-            "body": {
-              "type": "NAMESPACE(node)",
-              "request": "attach",
-              "name": "${1:Attach by Process ID}",
-              "processId": "^\"\\${command:PickProcess}\"",
-              "skipFiles": [
-                "<node_internals>/**"
-              ]
-            }
-          },
-          {
-            "label": "%node.snippet.nodemon.label%",
-            "description": "%node.snippet.nodemon.description%",
-            "body": {
-              "type": "NAMESPACE(node)",
-              "request": "launch",
-              "name": "nodemon",
-              "runtimeExecutable": "nodemon",
-              "program": "^\"\\${workspaceFolder}/${1:app.js}\"",
-              "restart": true,
-              "console": "integratedTerminal",
-              "internalConsoleOptions": "neverOpen",
-              "skipFiles": [
-                "<node_internals>/**"
-              ]
-            }
-          },
-          {
-            "label": "%node.snippet.mocha.label%",
-            "description": "%node.snippet.mocha.description%",
-            "body": {
-              "type": "NAMESPACE(node)",
-              "request": "launch",
-              "name": "Mocha Tests",
-              "program": "^\"\\${workspaceFolder}/node_modules/mocha/bin/_mocha\"",
-              "args": [
-                "-u",
-                "tdd",
-                "--timeout",
-                "999999",
-                "--colors",
-                "^\"\\${workspaceFolder}/${1:test}\""
-              ],
-              "internalConsoleOptions": "openOnSessionStart",
-              "skipFiles": [
-                "<node_internals>/**"
-              ]
-            }
-          },
-          {
-            "label": "%node.snippet.yo.label%",
-            "markdownDescription": "%node.snippet.yo.description%",
-            "body": {
-              "type": "NAMESPACE(node)",
-              "request": "launch",
-              "name": "Yeoman ${1:generator}",
-              "program": "^\"\\${workspaceFolder}/node_modules/yo/lib/cli.js\"",
-              "args": [
-                "${1:generator}"
-              ],
-              "console": "integratedTerminal",
-              "internalConsoleOptions": "neverOpen",
-              "skipFiles": [
-                "<node_internals>/**"
-              ]
-            }
-          },
-          {
-            "label": "%node.snippet.gulp.label%",
-            "description": "%node.snippet.gulp.description%",
-            "body": {
-              "type": "NAMESPACE(node)",
-              "request": "launch",
-              "name": "Gulp ${1:task}",
-              "program": "^\"\\${workspaceFolder}/node_modules/gulp/bin/gulp.js\"",
-              "args": [
-                "${1:task}"
-              ],
-              "skipFiles": [
-                "<node_internals>/**"
-              ]
-            }
-          },
-          {
-            "label": "%node.snippet.electron.label%",
-            "description": "%node.snippet.electron.description%",
-            "body": {
-              "type": "NAMESPACE(node)",
-              "request": "launch",
-              "name": "Electron Main",
-              "runtimeExecutable": "^\"\\${workspaceFolder}/node_modules/.bin/electron\"",
-              "program": "^\"\\${workspaceFolder}/main.js\"",
-              "skipFiles": [
-                "<node_internals>/**"
-              ]
-            }
-          }
-        ],
-        "configurationAttributes": {
-          "launch": {
-            "properties": {
-              "program": {
-                "type": "string",
-                "description": "%node.launch.program.description%"
-              },
-              "stopOnEntry": {
-                "type": "boolean",
-                "description": "%node.stopOnEntry.description%",
-                "default": true
-              },
-              "console": {
-                "type": "string",
-                "enum": [
-                  "internalConsole",
-                  "integratedTerminal",
-                  "externalTerminal"
-                ],
-                "enumDescriptions": [
-                  "%node.launch.console.internalConsole.description%",
-                  "%node.launch.console.integratedTerminal.description%",
-                  "%node.launch.console.externalTerminal.description%"
-                ],
-                "description": "%node.launch.console.description%",
-                "default": "internalConsole"
-              },
-              "args": {
-                "type": "array",
-                "description": "%node.launch.args.description%",
-                "items": {
-                  "type": "string"
-                },
-                "default": []
-              },
-              "cwd": {
-                "type": "string",
-                "description": "%node.launch.cwd.description%",
-                "default": "${workspaceFolder}"
-              },
-              "runtimeExecutable": {
-                "type": [
-                  "string",
-                  "null"
-                ],
-                "markdownDescription": "%node.launch.runtimeExecutable.description%",
-                "default": "node"
-              },
-              "runtimeVersion": {
-                "type": "string",
-                "markdownDescription": "%node.launch.runtimeVersion.description%",
-                "default": "default"
-              },
-              "runtimeArgs": {
-                "type": "array",
-                "description": "%node.launch.runtimeArgs.description%",
-                "items": {
-                  "type": "string"
-                },
-                "default": []
-              },
-              "env": {
-                "type": "object",
-                "additionalProperties": {
-                  "type": [
-                    "string",
-                    "null"
-                  ]
-                },
-                "markdownDescription": "%node.launch.env.description%",
-                "default": {}
-              },
-              "envFile": {
-                "type": "string",
-                "description": "%node.launch.envFile.description%",
-                "default": "${workspaceFolder}/.env"
-              },
-              "sourceMaps": {
-                "type": "boolean",
-                "description": "%node.sourceMaps.description%",
-                "default": true
-              },
-              "outFiles": {
-                "type": "array",
-                "markdownDescription": "%outFiles.description%",
-                "items": {
-                  "type": "string"
-                },
-                "default": []
-              },
-              "port": {
-                "type": "number",
-                "description": "%node.port.description%",
-                "default": 9229
-              },
-              "address": {
-                "type": "string",
-                "description": "%node.address.description%",
-                "default": "localhost"
-              },
-              "timeout": {
-                "type": "number",
-                "description": "%node.timeout.description%",
-                "default": 10000
-              },
-              "restart": {
-                "type": "boolean",
-                "description": "%node.restart.description%",
-                "default": true
-              },
-              "localRoot": {
-                "type": [
-                  "string",
-                  "null"
-                ],
-                "description": "%node.localRoot.description%",
-                "default": null
-              },
-              "remoteRoot": {
-                "type": [
-                  "string",
-                  "null"
-                ],
-                "description": "%node.remoteRoot.description%",
-                "default": null
-              },
-              "smartStep": {
-                "type": "boolean",
-                "description": "%smartStep.description%",
-                "default": true
-              },
-              "skipFiles": {
-                "type": "array",
-                "markdownDescription": "%skipFiles.description%",
-                "items": {
-                  "type": "string"
-                },
-                "default": []
-              },
-              "showAsyncStacks": {
-                "type": "boolean",
-                "description": "%node.showAsyncStacks.description%",
-                "default": true
-              },
-              "outputCapture": {
-                "enum": [
-                  "console",
-                  "std"
-                ],
-                "description": "%node.launch.outputCapture.description%",
-                "default": "console"
-              },
-              "sourceMapPathOverrides": {
-                "type": "object",
-                "description": "%node.sourceMapPathOverrides.description%",
-                "default": {
-                  "webpack:///./~/*": "${workspaceRoot}/node_modules/*",
-                  "webpack:///./*": "${workspaceRoot}/*",
-                  "webpack:///*": "*"
-                }
-              },
-              "autoAttachChildProcesses": {
-                "type": "boolean",
-                "description": "%node.launch.autoAttachChildProcesses.description%",
-                "default": true
-              },
-              "disableOptimisticBPs": {
-                "type": "boolean",
-                "description": "%node.disableOptimisticBPs.description%",
-                "default": true
-              },
-              "trace": {
-                "description": "%trace.description%",
-                "default": true,
-                "oneOf": [
-                  {
-                    "type": "boolean",
-                    "description": "%trace.boolean.description%"
-                  },
-                  {
-                    "type": "object",
-                    "additionalProperties": false,
-                    "properties": {
-                      "console": {
-                        "type": "boolean",
-                        "description": "%trace.console.description%"
-                      },
-                      "level": {
-                        "enum": [
-                          "fatal",
-                          "error",
-                          "warn",
-                          "info",
-                          "verbose"
-                        ],
-                        "description": "%trace.level.description%"
-                      },
-                      "logFile": {
-                        "type": [
-                          "string",
-                          "null"
-                        ],
-                        "description": "%trace.logFile.description%"
-                      },
-                      "tags": {
-                        "type": "array",
-                        "description": "%trace.tags.description%",
-                        "items": {
-                          "enum": [
-                            "cdp",
-                            "dap",
-                            "runtime"
-                          ]
-                        }
-                      }
-                    }
-                  }
-                ]
-              }
-            }
-          },
-          "attach": {
-            "properties": {
-              "cwd": {
-                "type": "string",
-                "description": "%node.launch.cwd.description%",
-                "default": "${workspaceFolder}"
-              },
-              "processId": {
-                "type": "string",
-                "description": "%node.attach.processId.description%",
-                "default": "${command:PickProcess}"
-              },
-              "port": {
-                "type": "number",
-                "description": "%node.port.description%",
-                "default": 9229
-              },
-              "address": {
-                "type": "string",
-                "description": "%node.address.description%",
-                "default": "localhost"
-              },
-              "timeout": {
-                "type": "number",
-                "description": "%node.timeout.description%",
-                "default": 10000
-              },
-              "restart": {
-                "type": "boolean",
-                "description": "%node.restart.description%",
-                "default": true
-              },
-              "sourceMaps": {
-                "type": "boolean",
-                "description": "%node.sourceMaps.description%",
-                "default": true
-              },
-              "outFiles": {
-                "type": "array",
-                "markdownDescription": "%outFiles.description%",
-                "items": {
-                  "type": "string"
-                },
-                "default": []
-              },
-              "stopOnEntry": {
-                "type": "boolean",
-                "description": "%node.stopOnEntry.description%",
-                "default": true
-              },
-              "localRoot": {
-                "type": [
-                  "string",
-                  "null"
-                ],
-                "description": "%node.localRoot.description%",
-                "default": null
-              },
-              "remoteRoot": {
-                "type": [
-                  "string",
-                  "null"
-                ],
-                "description": "%node.remoteRoot.description%",
-                "default": null
-              },
-              "smartStep": {
-                "type": "boolean",
-                "description": "%smartStep.description%",
-                "default": true
-              },
-              "skipFiles": {
-                "type": "array",
-                "markdownDescription": "%skipFiles.description%",
-                "items": {
-                  "type": "string"
-                },
-                "default": []
-              },
-              "showAsyncStacks": {
-                "type": "boolean",
-                "description": "%node.showAsyncStacks.description%",
-                "default": true
-              },
-              "sourceMapPathOverrides": {
-                "type": "object",
-                "description": "%node.sourceMapPathOverrides.description%",
-                "default": {
-                  "webpack:///./~/*": "${workspaceRoot}/node_modules/*",
-                  "webpack:///./*": "${workspaceRoot}/*",
-                  "webpack:///*": "*"
-                }
-              },
-              "disableOptimisticBPs": {
-                "type": "boolean",
-                "description": "%node.disableOptimisticBPs.description%",
-                "default": true
-              },
-              "trace": {
-                "description": "%trace.description%",
-                "default": true,
-                "oneOf": [
-                  {
-                    "type": "boolean",
-                    "description": "%trace.boolean.description%"
-                  },
-                  {
-                    "type": "object",
-                    "additionalProperties": false,
-                    "properties": {
-                      "console": {
-                        "type": "boolean",
-                        "description": "%trace.console.description%"
-                      },
-                      "level": {
-                        "enum": [
-                          "fatal",
-                          "error",
-                          "warn",
-                          "info",
-                          "verbose"
-                        ],
-                        "description": "%trace.level.description%"
-                      },
-                      "logFile": {
-                        "type": [
-                          "string",
-                          "null"
-                        ],
-                        "description": "%trace.logFile.description%"
-                      },
-                      "tags": {
-                        "type": "array",
-                        "description": "%trace.tags.description%",
-                        "items": {
-                          "enum": [
-                            "cdp",
-                            "dap",
-                            "runtime"
-                          ]
-                        }
-                      }
-                    }
-                  }
-                ]
-              }
-            }
-          }
-        }
-      },
-      {
-        "type": "NAMESPACE(chrome)",
-        "label": "%node.label%",
-        "configurationSnippets": [
-          {
-            "label": "Chrome: Launch",
-            "description": "Launch Chrome to debug a URL",
-            "body": {
-              "type": "chrome",
-              "request": "launch",
-              "name": "Launch Chrome",
-              "url": "http://localhost:8080",
-              "webRoot": "^\"${2:\\${workspaceFolder\\}}\""
-            }
-          },
-          {
-            "label": "Chrome: Attach",
-            "description": "Attach to an instance of Chrome already in debug mode",
-            "body": {
-              "type": "chrome",
-              "request": "attach",
-              "name": "Attach to Chrome",
-              "port": 9222,
-              "webRoot": "^\"${2:\\${workspaceFolder\\}}\""
-            }
-          }
-        ],
-        "configurationAttributes": {
-          "launch": {
-            "properties": {
-              "port": {
-                "type": "number",
-                "description": "%chrome.port.description%",
-                "default": 9222
-              },
-              "address": {
-                "type": "string",
-                "description": "%chrome.address.description%",
-                "default": "127.0.0.1"
-              },
-              "file": {
-                "type": "string",
-                "description": "%chrome.file.description%",
-                "default": "${workspaceFolder}/index.html"
-              },
-              "url": {
-                "type": "string",
-                "description": "%chrome.url.description%",
-                "default": "http://localhost:8080"
-              },
-              "webRoot": {
-                "type": "string",
-                "description": "%chrome.webRoot.description%",
-                "default": "${workspaceFolder}"
-              },
-              "pathMapping": {
-                "type": "object",
-                "description": "%chrome.pathMapping.description%",
-                "default": {
-                  "/": "${workspaceFolder}"
-                }
-              },
-              "runtimeExecutable": {
-                "type": [
-                  "string",
-                  "null"
-                ],
-                "description": "%chrome.runtimeExecutable.description%",
-                "default": null
-              },
-              "runtimeArgs": {
-                "type": "array",
-                "description": "%chrome.runtimeArgs.description%",
-                "items": {
-                  "type": "string"
-                },
-                "default": []
-              },
-              "env": {
-                "type": "object",
-                "description": "%chrome.env.description%",
-                "default": {}
-              },
-              "cwd": {
-                "type": "string",
-                "description": "%chrome.cwd.description%",
-                "default": null
-              },
-              "sourceMaps": {
-                "type": "boolean",
-                "description": "%chrome.sourceMaps.description%",
-                "default": true
-              },
-              "trace": {
-                "description": "%trace.description%",
-                "default": true,
-                "oneOf": [
-                  {
-                    "type": "boolean",
-                    "description": "%trace.boolean.description%"
-                  },
-                  {
-                    "type": "object",
-                    "additionalProperties": false,
-                    "properties": {
-                      "console": {
-                        "type": "boolean",
-                        "description": "%trace.console.description%"
-                      },
-                      "level": {
-                        "enum": [
-                          "fatal",
-                          "error",
-                          "warn",
-                          "info",
-                          "verbose"
-                        ],
-                        "description": "%trace.level.description%"
-                      },
-                      "logFile": {
-                        "type": [
-                          "string",
-                          "null"
-                        ],
-                        "description": "%trace.logFile.description%"
-                      },
-                      "tags": {
-                        "type": "array",
-                        "description": "%trace.tags.description%",
-                        "items": {
-                          "enum": [
-                            "cdp",
-                            "dap",
-                            "runtime"
-                          ]
-                        }
-                      }
-                    }
-                  }
-                ]
-              },
-              "userDataDir": {
-                "type": [
-                  "string",
-                  "boolean"
-                ],
-                "description": "%chrome.userDataDir.description%",
-                "default": true
-              },
-              "sourceMapPathOverrides": {
-                "type": "object",
-                "description": "%chrome.sourceMapPathOverrides.description%",
-                "default": {
-                  "webpack:///./*": "${webRoot}/*",
-                  "webpack:///src/*": "${webRoot}/*",
-                  "webpack:///*": "*",
-                  "webpack:///./~/*": "${webRoot}/node_modules/*",
-                  "meteor://💻app/*": "${webRoot}/*"
-                }
-              },
-              "smartStep": {
-                "type": "boolean",
-                "description": "%chrome.smartStep.description%",
-                "default": true
-              },
-              "skipFiles": {
-                "type": "array",
-                "description": "%chrome.skipFiles.description%",
-                "default": []
-              },
-              "timeout": {
-                "type": "number",
-                "description": "%chrome.timeout.description%",
-                "default": 10000
-              },
-              "disableNetworkCache": {
-                "type": "boolean",
-                "description": "%chrome.disableNetworkCache.description%",
-                "default": true
-              },
-              "urlFilter": {
-                "type": "string",
-                "description": "%chrome.urlFilter.description%",
-                "default": ""
-              },
-              "showAsyncStacks": {
-                "type": "boolean",
-                "description": "%chrome.showAsyncStacks.description%",
-                "default": true
-              },
-              "server": {
-                "type": "object",
-                "description": "%chrome.server.description%",
-                "additionalProperties": false,
-                "properties": {
-                  "program": {
-                    "type": "string",
-                    "description": "%node.launch.program.description%"
-                  },
-                  "stopOnEntry": {
-                    "type": "boolean",
-                    "description": "%node.stopOnEntry.description%",
-                    "default": false
-                  },
-                  "console": {
-                    "type": "string",
-                    "enum": [
-                      "internalConsole",
-                      "integratedTerminal",
-                      "externalTerminal"
-                    ],
-                    "enumDescriptions": [
-                      "%node.launch.console.internalConsole.description%",
-                      "%node.launch.console.integratedTerminal.description%",
-                      "%node.launch.console.externalTerminal.description%"
-                    ],
-                    "description": "%node.launch.console.description%",
-                    "default": "internalConsole"
-                  },
-                  "args": {
-                    "type": "array",
-                    "description": "%node.launch.args.description%",
-                    "items": {
-                      "type": "string"
-                    },
-                    "default": []
-                  },
-                  "cwd": {
-                    "type": "string",
-                    "description": "%node.launch.cwd.description%",
-                    "default": "${workspaceFolder}"
-                  },
-                  "runtimeExecutable": {
-                    "type": [
-                      "string",
-                      "null"
-                    ],
-                    "markdownDescription": "%node.launch.runtimeExecutable.description%",
-                    "default": "node"
-                  },
-                  "runtimeVersion": {
-                    "type": "string",
-                    "markdownDescription": "%node.launch.runtimeVersion.description%",
-                    "default": "default"
-                  },
-                  "runtimeArgs": {
-                    "type": "array",
-                    "description": "%node.launch.runtimeArgs.description%",
-                    "items": {
-                      "type": "string"
-                    },
-                    "default": []
-                  },
-                  "env": {
-                    "type": "object",
-                    "additionalProperties": {
-                      "type": [
-                        "string",
-                        "null"
-                      ]
-                    },
-                    "markdownDescription": "%node.launch.env.description%",
-                    "default": {}
-                  },
-                  "envFile": {
-                    "type": "string",
-                    "description": "%node.launch.envFile.description%",
-                    "default": "${workspaceFolder}/.env"
-                  },
-                  "sourceMaps": {
-                    "type": "boolean",
-                    "description": "%node.sourceMaps.description%",
-                    "default": true
-                  },
-                  "outFiles": {
-                    "type": "array",
-                    "markdownDescription": "%outFiles.description%",
-                    "items": {
-                      "type": "string"
-                    },
-                    "default": []
-                  },
-                  "port": {
-                    "type": "number",
-                    "description": "%node.port.description%",
-                    "default": 9229
-                  },
-                  "address": {
-                    "type": "string",
-                    "description": "%node.address.description%",
-                    "default": "localhost"
-                  },
-                  "timeout": {
-                    "type": "number",
-                    "description": "%node.timeout.description%",
-                    "default": 10000
-                  },
-                  "restart": {
-                    "type": "boolean",
-                    "description": "%node.restart.description%",
-                    "default": true
-                  },
-                  "localRoot": {
-                    "type": [
-                      "string",
-                      "null"
-                    ],
-                    "description": "%node.localRoot.description%",
-                    "default": null
-                  },
-                  "remoteRoot": {
-                    "type": [
-                      "string",
-                      "null"
-                    ],
-                    "description": "%node.remoteRoot.description%",
-                    "default": null
-                  },
-                  "smartStep": {
-                    "type": "boolean",
-                    "description": "%smartStep.description%",
-                    "default": true
-                  },
-                  "skipFiles": {
-                    "type": "array",
-                    "markdownDescription": "%skipFiles.description%",
-                    "items": {
-                      "type": "string"
-                    },
-                    "default": []
-                  },
-                  "showAsyncStacks": {
-                    "type": "boolean",
-                    "description": "%node.showAsyncStacks.description%",
-                    "default": true
-                  },
-                  "outputCapture": {
-                    "enum": [
-                      "console",
-                      "std"
-                    ],
-                    "description": "%node.launch.outputCapture.description%",
-                    "default": "console"
-                  },
-                  "sourceMapPathOverrides": {
-                    "type": "object",
-                    "description": "%node.sourceMapPathOverrides.description%",
-                    "default": {
-                      "webpack:///./~/*": "${workspaceRoot}/node_modules/*",
-                      "webpack:///./*": "${workspaceRoot}/*",
-                      "webpack:///*": "*"
-                    }
-                  },
-                  "autoAttachChildProcesses": {
-                    "type": "boolean",
-                    "description": "%node.launch.autoAttachChildProcesses.description%",
-                    "default": true
-                  },
-                  "disableOptimisticBPs": {
-                    "type": "boolean",
-                    "description": "%node.disableOptimisticBPs.description%",
-                    "default": true
-                  },
-                  "trace": {
-                    "description": "%trace.description%",
-                    "default": true,
-                    "oneOf": [
-                      {
-                        "type": "boolean",
-                        "description": "%trace.boolean.description%"
-                      },
-                      {
-                        "type": "object",
-                        "additionalProperties": false,
-                        "properties": {
-                          "console": {
-                            "type": "boolean",
-                            "description": "%trace.console.description%"
-                          },
-                          "level": {
-                            "enum": [
-                              "fatal",
-                              "error",
-                              "warn",
-                              "info",
-                              "verbose"
-                            ],
-                            "description": "%trace.level.description%"
-                          },
-                          "logFile": {
-                            "type": [
-                              "string",
-                              "null"
-                            ],
-                            "description": "%trace.logFile.description%"
-                          },
-                          "tags": {
-                            "type": "array",
-                            "description": "%trace.tags.description%",
-                            "items": {
-                              "enum": [
-                                "cdp",
-                                "dap",
-                                "runtime"
-                              ]
-                            }
-                          }
-                        }
-                      }
-                    ]
-                  }
-                }
-              }
-            }
-          },
-          "attach": {
-            "required": [
-              "port"
-            ],
-            "properties": {
-              "port": {
-                "type": "number",
-                "description": "%chrome.port.description%",
-                "default": 9222
-              },
-              "address": {
-                "type": "string",
-                "description": "%chrome.address.description%",
-                "default": "127.0.0.1"
-              },
-              "sourceMaps": {
-                "type": "boolean",
-                "description": "%chrome.sourceMaps.description%",
-                "default": true
-              },
-              "url": {
-                "type": "string",
-                "description": "%chrome.url.description%",
-                "default": "http://localhost:8080"
-              },
-              "webRoot": {
-                "type": "string",
-                "description": "%chrome.webRoot.description%",
-                "default": "${workspaceFolder}"
-              },
-              "pathMapping": {
-                "type": "object",
-                "description": "%chrome.pathMapping.description%",
-                "default": {}
-              },
-              "sourceMapPathOverrides": {
-                "type": "object",
-                "description": "%chrome.sourceMapPathOverrides.description%",
-                "default": {}
-              },
-              "smartStep": {
-                "type": "boolean",
-                "description": "%chrome.smartStep.description%",
-                "default": true
-              },
-              "skipFiles": {
-                "type": "array",
-                "description": "%chrome.skipFiles.description%",
-                "default": []
-              },
-              "timeout": {
-                "type": "number",
-                "description": "%chrome.timeout.description%",
-                "default": 10000
-              },
-              "disableNetworkCache": {
-                "type": "boolean",
-                "description": "%chrome.disableNetworkCache.description%",
-                "default": true
-              },
-              "urlFilter": {
-                "type": "string",
-                "description": "%chrome.urlFilter.description%",
-                "default": ""
-              },
-              "showAsyncStacks": {
-                "type": "boolean",
-                "description": "%chrome.showAsyncStacks.description%",
-                "default": true
-              },
-              "trace": {
-                "description": "%trace.description%",
-                "default": true,
-                "oneOf": [
-                  {
-                    "type": "boolean",
-                    "description": "%trace.boolean.description%"
-                  },
-                  {
-                    "type": "object",
-                    "additionalProperties": false,
-                    "properties": {
-                      "console": {
-                        "type": "boolean",
-                        "description": "%trace.console.description%"
-                      },
-                      "level": {
-                        "enum": [
-                          "fatal",
-                          "error",
-                          "warn",
-                          "info",
-                          "verbose"
-                        ],
-                        "description": "%trace.level.description%"
-                      },
-                      "logFile": {
-                        "type": [
-                          "string",
-                          "null"
-                        ],
-                        "description": "%trace.logFile.description%"
-                      },
-                      "tags": {
-                        "type": "array",
-                        "description": "%trace.tags.description%",
-                        "items": {
-                          "enum": [
-                            "cdp",
-                            "dap",
-                            "runtime"
-                          ]
-                        }
-                      }
-                    }
-                  }
-                ]
-              }
-            }
-          }
-        }
-      }
-=======
->>>>>>> b81823ee
     ]
   }
 }
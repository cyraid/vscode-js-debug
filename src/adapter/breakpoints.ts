--- conflicted
+++ resolved
@@ -252,10 +252,7 @@
     dap: Dap.Api,
     sourceContainer: SourceContainer,
     private readonly pauseForSourceMaps: boolean,
-<<<<<<< HEAD
     public readonly _breakpointsPredictor?: BreakpointsPredictor,
-=======
->>>>>>> 72c818f7
   ) {
     this._dap = dap;
     this._sourceContainer = sourceContainer;
@@ -282,16 +279,6 @@
         remainPaused: result.some(r => r.some(l => l.columnNumber <= 1 && l.lineNumber <= 1)),
       };
     };
-<<<<<<< HEAD
-=======
-
-    if (sourceContainer.rootPath)
-      this._breakpointsPredictor = new BreakpointsPredictor(
-        sourceContainer.rootPath,
-        sourceContainer.localSourceMaps,
-        sourceContainer.sourcePathResolver,
-      );
->>>>>>> 72c818f7
   }
 
   /**
@@ -411,13 +398,8 @@
       }
       return sources;
     });
-<<<<<<< HEAD
-    for (const breakpoints of this._byPath.values()) breakpoints.forEach(b => b.set(thread));
-    for (const breakpoints of this._byRef.values()) breakpoints.forEach(b => b.set(thread));
-=======
     for (const breakpoints of this._byPath.values()) breakpoints.forEach(b => this._setBreakpoint(b));
     for (const breakpoints of this._byRef.values()) breakpoints.forEach(b => this._setBreakpoint(b));
->>>>>>> 72c818f7
     this._updateSourceMapHandler(this._thread);
   }
 
@@ -445,13 +427,10 @@
     // once we see the predictor is ready to roll.
     await this._breakpointsPredictor.prepareToPredict();
     thread.setScriptSourceMapHandler(undefined);
-<<<<<<< HEAD
-=======
   }
 
   private _setBreakpoint(b: Breakpoint): void {
     this._launchBlocker = Promise.all([this._launchBlocker, b.set(this._thread!)]);
->>>>>>> 72c818f7
   }
 
   async setBreakpoints(
@@ -483,12 +462,7 @@
     }
     this._totalBreakpointsCount += breakpoints.length;
     if (this._thread) {
-<<<<<<< HEAD
-      breakpoints.forEach(b => b.set(this._thread!));
-      this._updateSourceMapHandler(this._thread);
-=======
       breakpoints.forEach(b => this._setBreakpoint(b));
->>>>>>> 72c818f7
     }
     const dapBreakpoints = breakpoints.map(b => b.toProvisionalDap());
     this._breakpointsStatisticsCalculator.registerBreakpoints(dapBreakpoints);

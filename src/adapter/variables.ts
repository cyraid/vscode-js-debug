--- conflicted
+++ resolved
@@ -13,13 +13,8 @@
 import { getArrayProperties } from './templates/getArrayProperties';
 import { getArraySlots } from './templates/getArraySlots';
 import { invokeGetter } from './templates/invokeGetter';
-<<<<<<< HEAD
-import { RemoteException } from './templates';
-import { flatten } from '../common/objUtils';
 import ts from 'typescript';
 import { codeToFunctionReturningErrors } from '../common/sourceCodeManipulations';
-=======
->>>>>>> 2eadab0f
 
 const localize = nls.loadMessageBundle();
 
